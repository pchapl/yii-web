<?php

use yii\apidoc\renderers\BaseRenderer;
use yii\bootstrap\Nav;
use yii\bootstrap\NavBar;
use yii\helpers\Html;

/**
 * @var yii\web\View $this
 */

\yii\apidoc\templates\bootstrap\assets\AssetBundle::register($this);

// Navbar hides initial content when jumping to in-page anchor
// https://github.com/twbs/bootstrap/issues/1768
$this->registerJs(<<<JS
	var shiftWindow = function() { scrollBy(0, -50) };
	if (location.hash) shiftWindow();
	window.addEventListener("hashchange", shiftWindow);
JS
,
	\yii\web\View::POS_READY
);

$this->beginPage();
?>
<!DOCTYPE html>
<html lang="<?= Yii::$app->language ?>">
<head>
	<meta charset="<?= Yii::$app->charset ?>"/>
	<meta name="viewport" content="width=device-width, initial-scale=1">
	<meta name="language" content="en" />
	<?php $this->head() ?>
	<title><?= Html::encode($this->context->pageTitle) ?></title>
</head>
<body>

<?php $this->beginBody() ?>
<div class="wrap">
	<?php
	NavBar::begin([
		'brandLabel' => $this->context->pageTitle,
		'brandUrl' => ($this->context->apiUrl === null && $this->context->guideUrl !== null) ? './guide-index.html' : './index.html',
		'options' => [
			'class' => 'navbar-inverse navbar-fixed-top',
		],
		'renderInnerContainer' => false,
		'view' => $this,
	]);
<<<<<<< HEAD
	$nav = [];

	if ($this->context->apiUrl !== null) {
		$nav[] = ['label' => 'Class reference', 'url' => rtrim($this->context->apiUrl, '/') . '/index.html'];
		if (!empty($this->context->extensions))
		{
			$extItems = [];
			foreach($this->context->extensions as $ext) {
				$extItems[] = [
					'label' => $ext,
					'url' => "./ext-{$ext}-index.html",
				];
			}
			$nav[] = ['label' => 'Extensions', 'items' => $extItems];
		}
=======
	$extItems = [];
	foreach ($this->context->extensions as $ext) {
		$extItems[] = [
			'label' => $ext,
			'url' => "./ext_{$ext}_index.html",
		];
>>>>>>> 2d79cbfe
	}

	if ($this->context->guideUrl !== null) {
		$nav[] = ['label' => 'Guide', 'url' => rtrim($this->context->guideUrl, '/') . '/' . BaseRenderer::GUIDE_PREFIX . 'index.html'];
	}

	echo Nav::widget([
		'options' => ['class' => 'navbar-nav'],
		'items' => $nav,
		'view' => $this,
		'params' => [],
	]);
	NavBar::end();
	?>

	<?= $content ?>

</div>

<footer class="footer">
	<?php /* <p class="pull-left">&copy; My Company <?= date('Y') ?></p> */ ?>
	<p class="pull-right"><small>Page generated on <?= date('r') ?></small></p>
	<?= Yii::powered() ?>
</footer>

<?php $this->endBody() ?>
</body>
</html>
<?php $this->endPage() ?><|MERGE_RESOLUTION|>--- conflicted
+++ resolved
@@ -47,7 +47,6 @@
 		'renderInnerContainer' => false,
 		'view' => $this,
 	]);
-<<<<<<< HEAD
 	$nav = [];
 
 	if ($this->context->apiUrl !== null) {
@@ -55,7 +54,7 @@
 		if (!empty($this->context->extensions))
 		{
 			$extItems = [];
-			foreach($this->context->extensions as $ext) {
+			foreach ($this->context->extensions as $ext) {
 				$extItems[] = [
 					'label' => $ext,
 					'url' => "./ext-{$ext}-index.html",
@@ -63,14 +62,6 @@
 			}
 			$nav[] = ['label' => 'Extensions', 'items' => $extItems];
 		}
-=======
-	$extItems = [];
-	foreach ($this->context->extensions as $ext) {
-		$extItems[] = [
-			'label' => $ext,
-			'url' => "./ext_{$ext}_index.html",
-		];
->>>>>>> 2d79cbfe
 	}
 
 	if ($this->context->guideUrl !== null) {
