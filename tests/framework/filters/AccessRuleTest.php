--- conflicted
+++ resolved
@@ -45,13 +45,8 @@
      */
     protected function mockUser($userid = null)
     {
-<<<<<<< HEAD
-        return new User([
+        $user = new User([
             'identityClass' => UserIdentity::class,
-=======
-        $user = new User([
-            'identityClass' => UserIdentity::className(),
->>>>>>> c8791e45
             'enableAutoLogin' => false,
         ]);
         if ($userid !== null) {
